# Use go.mod go version as a single source of truth of GO version.
GO_VERSION := $(shell awk '/^go /{print $$2}' go.mod|head -n1)

# ENVTEST_K8S_VERSION refers to the version of kubebuilder assets to be downloaded by envtest binary.
ENVTEST_K8S_VERSION = 1.34.0

# Get the currently used golang install path (in GOPATH/bin, unless GOBIN is set)
ifeq (,$(shell go env GOBIN))
GOBIN=$(shell go env GOPATH)/bin
else
GOBIN=$(shell go env GOBIN)
endif

GO_CMD ?= go
GO_FMT ?= gofmt
# CONTAINER_TOOL defines the container tool to be used for building images.
# Be aware that the target commands are only tested with Docker which is
# scaffolded by default. However, you might want to replace it to use other
# tools. (i.e. podman)
CONTAINER_TOOL ?= docker

GIT_TAG ?= $(shell git describe --tags --dirty --always)
# PLATFORMS defines the target platforms for the manager image be built to provide support to multiple
# architectures. (i.e. make docker-buildx IMG=myregistry/mypoperator:0.0.1). To use this option you need to:
# - be able to use docker buildx. More info: https://docs.docker.com/build/buildx/
# - have enabled BuildKit. More info: https://docs.docker.com/develop/develop-images/build_enhancements/
# - be able to push the image to your registry (i.e. if you do not set a valid value via IMG=<myregistry/image:<tag>> then the export will fail)
# To adequately provide solutions that are compatible with multiple platforms, you should consider using this option.
PLATFORMS ?= linux/arm64,linux/amd64,linux/s390x,linux/ppc64le
# Image URL to use all building/pushing image targets
DOCKER_BUILDX_CMD ?= docker buildx
IMAGE_BUILD_CMD ?= $(DOCKER_BUILDX_CMD) build
IMAGE_BUILD_EXTRA_OPTS ?=
STAGING_IMAGE_REGISTRY := us-central1-docker.pkg.dev/k8s-staging-images
IMAGE_REGISTRY ?= ${STAGING_IMAGE_REGISTRY}/lws
IMAGE_NAME := lws
IMAGE_REPO := $(IMAGE_REGISTRY)/$(IMAGE_NAME)
IMG ?= $(IMAGE_REPO):$(GIT_TAG)
# Output type of docker buildx build
OUTPUT_TYPE ?= image
HELM_CHART_REPO := ${STAGING_IMAGE_REGISTRY}/lws/charts
# Use distroless as minimal base image to package the manager binary
# Refer to https://github.com/GoogleContainerTools/distroless for more details
BASE_IMAGE ?= gcr.io/distroless/static:nonroot
BUILDER_IMAGE ?= golang:$(GO_VERSION)
CGO_ENABLED ?= 0

ifdef EXTRA_TAG
IMAGE_EXTRA_TAG ?= $(IMAGE_REPO):$(EXTRA_TAG)
endif
ifdef IMAGE_EXTRA_TAG
IMAGE_BUILD_EXTRA_OPTS += -t $(IMAGE_EXTRA_TAG)
endif

# Setting SHELL to bash allows bash commands to be executed by recipes.
# Options are set to exit when a recipe line exits non-zero or a piped command fails.
SHELL = /usr/bin/env bash -o pipefail
.SHELLFLAGS = -ec

BUILD_DATE ?= $(shell date -u +"%Y-%m-%dT%H:%M:%SZ")

version_pkg = sigs.k8s.io/lws/pkg/version
LD_FLAGS += -X '$(version_pkg).GitVersion=$(GIT_TAG)'
LD_FLAGS += -X '$(version_pkg).GitCommit=$(shell git rev-parse HEAD)'
LD_FLAGS += -X '$(version_pkg).BuildDate=$(BUILD_DATE)'

PROJECT_DIR := $(shell dirname $(abspath $(lastword $(MAKEFILE_LIST))))
ARTIFACTS ?= $(PROJECT_DIR)/bin

INTEGRATION_TARGET ?= ./test/integration/...

E2E_KIND_VERSION ?= kindest/node:v1.34.0
CERT_MANAGER_VERSION ?= v1.17.0
USE_EXISTING_CLUSTER ?= false

# For local testing, we should allow user to use different kind cluster name
# Default will delete default kind cluster
KIND_CLUSTER_NAME ?= kind

# Setting SED allows macos users to install GNU sed and use the latter
# instead of the default BSD sed.
ifeq ($(shell command -v gsed 2>/dev/null),)
    SED ?= $(shell command -v sed)
else
    SED ?= $(shell command -v gsed)
endif
ifeq ($(shell ${SED} --version 2>&1 | grep -q GNU; echo $$?),1)
    $(error !!! GNU sed is required. If on OS X, use 'brew install gnu-sed'.)
endif

# Update these variables when preparing a new release or a release branch.
# Then run `make prepare-release-branch`
RELEASE_VERSION=v0.7.0
RELEASE_BRANCH=main
# Version used form Helm which is not using the leading "v"
CHART_VERSION := $(shell echo $(RELEASE_VERSION) | cut -c2-)

.PHONY: all
all: build

##@ General

# The help target prints out all targets with their descriptions organized
# beneath their categories. The categories are represented by '##@' and the
# target descriptions by '##'. The awk command is responsible for reading the
# entire set of makefiles included in this invocation, looking for lines of the
# file as xyz: ## something, and then pretty-format the target and help. Then,
# if there's a line with ##@ something, that gets pretty-printed as a category.
# More info on the usage of ANSI control characters for terminal formatting:
# https://en.wikipedia.org/wiki/ANSI_escape_code#SGR_parameters
# More info on the awk command:
# http://linuxcommand.org/lc3_adv_awk.php

.PHONY: help
help: ## Display this help.
	@awk 'BEGIN {FS = ":.*##"; printf "\nUsage:\n  make \033[36m<target>\033[0m\n"} /^[a-zA-Z_0-9-]+:.*?##/ { printf "  \033[36m%-15s\033[0m %s\n", $$1, $$2 } /^##@/ { printf "\n\033[1m%s\033[0m\n", substr($$0, 5) } ' $(MAKEFILE_LIST)

include Makefile-deps.mk

##@ Development
.PHONY: manifests
manifests: controller-gen ## Generate WebhookConfiguration, ClusterRole and CustomResourceDefinition objects.
	$(CONTROLLER_GEN) \
		rbac:roleName=manager-role output:rbac:artifacts:config=config/rbac \
		crd:generateEmbeddedObjectMeta=true output:crd:artifacts:config=config/crd/bases \
		webhook output:webhook:artifacts:config=config/webhook \
		paths="{./api/..., ./pkg/...}"

.PHONY: generate
generate: controller-gen code-generator generate-apiref crds ## Generate code containing DeepCopy, DeepCopyInto, and DeepCopyObject method implementations and client-go libraries.
	$(CONTROLLER_GEN) object:headerFile="hack/boilerplate.go.txt" paths="./api/..."
	./hack/update-codegen.sh $(GO_CMD) $(PROJECT_DIR)/bin

.PHONY: fmt
fmt: ## Run go fmt against code.
	$(GO_CMD) fmt ./...

.PHONY: fmt-verify
fmt-verify:
	@out=`$(GO_FMT) -w -l -d $$(find . -name '*.go' | grep -v /vendor/)`; \
	if [ -n "$$out" ]; then \
	    echo "$$out"; \
	    exit 1; \
	fi

.PHONY: gomod-verify
gomod-verify:
	$(GO_CMD) mod tidy
	git --no-pager diff --exit-code go.mod go.sum

.PHONY: vet
vet: ## Run go vet against code.
	$(GO_CMD) vet ./...

.PHONY: test
test: manifests fmt vet envtest gotestsum ## Run tests.
	KUBEBUILDER_ASSETS="$(shell $(ENVTEST) use $(ENVTEST_K8S_VERSION) --bin-dir $(LOCALBIN) -p path)" \
	$(GOTESTSUM) --junitfile $(ARTIFACTS)/junit.xml -- ./api/... ./pkg/... ./cmd/... -coverprofile  $(ARTIFACTS)/cover.out

KIND = $(shell pwd)/bin/kind
.PHONY: kind
kind:
	@GOBIN=$(PROJECT_DIR)/bin GO111MODULE=on $(GO_CMD) install sigs.k8s.io/kind@v0.27.0

.PHONY: kind-image-build
kind-image-build: PLATFORMS=linux/amd64
kind-image-build: IMAGE_BUILD_EXTRA_OPTS=--load
kind-image-build: kind image-build

.PHONY: test-integration
test-integration: manifests fmt vet envtest ginkgo ## Run integration tests.
	KUBEBUILDER_ASSETS="$(shell $(ENVTEST) use $(ENVTEST_K8S_VERSION) --bin-dir $(LOCALBIN) -p path)" \
	$(GINKGO) --junit-report=junit.xml --output-dir=$(ARTIFACTS) -v $(INTEGRATION_TARGET)

.PHONY: test-e2e
test-e2e: kustomize manifests fmt vet envtest ginkgo kind-image-build
	E2E_KIND_VERSION=$(E2E_KIND_VERSION) KIND_CLUSTER_NAME=$(KIND_CLUSTER_NAME) KIND=$(KIND) KUBECTL=$(KUBECTL) KUSTOMIZE=$(KUSTOMIZE) GINKGO=$(GINKGO) USE_EXISTING_CLUSTER=$(USE_EXISTING_CLUSTER) IMAGE_TAG=$(IMG) ARTIFACTS=$(ARTIFACTS) ./hack/e2e-test.sh

.PHONY: test-e2e-cert-manager
test-e2e-cert-manager: kustomize manifests fmt vet envtest ginkgo kind-image-build
	USE_CERT_MANAGER=true CERT_MANAGER_VERSION=$(CERT_MANAGER_VERSION) E2E_KIND_VERSION=$(E2E_KIND_VERSION) KIND_CLUSTER_NAME=$(KIND_CLUSTER_NAME) KIND=$(KIND) KUBECTL=$(KUBECTL) KUSTOMIZE=$(KUSTOMIZE) GINKGO=$(GINKGO) USE_EXISTING_CLUSTER=$(USE_EXISTING_CLUSTER) IMAGE_TAG=$(IMG) ARTIFACTS=$(ARTIFACTS) ./hack/e2e-test.sh

# Gang scheduling E2E tests with different schedulers
VOLCANO_VERSION ?= v1.12.1

.PHONY: test-e2e-gang-scheduling
test-e2e-gang-scheduling: test-e2e-gang-scheduling-volcano ## Run all gang scheduling E2E tests

.PHONY: test-e2e-gang-scheduling-volcano
test-e2e-gang-scheduling-volcano: kustomize manifests fmt vet envtest ginkgo kind-image-build ## Run gang scheduling E2E tests with Volcano
	SCHEDULER_PROVIDER=volcano VOLCANO_VERSION=$(VOLCANO_VERSION) E2E_KIND_VERSION=$(E2E_KIND_VERSION) KIND_CLUSTER_NAME=$(KIND_CLUSTER_NAME) KIND=$(KIND) KUBECTL=$(KUBECTL) KUSTOMIZE=$(KUSTOMIZE) GINKGO=$(GINKGO) USE_EXISTING_CLUSTER=$(USE_EXISTING_CLUSTER) IMAGE_TAG=$(IMG) ARTIFACTS=$(ARTIFACTS) ./hack/e2e-test.sh

.PHONY: lint
lint: golangci-lint ## Run golangci-lint linter & yamllint
	$(GOLANGCI_LINT) run --timeout 15m0s

.PHONY: lint-fix
lint-fix: golangci-lint ## Run golangci-lint linter and perform fixes
	$(GOLANGCI_LINT) run --fix

PATHS_TO_VERIFY := config/components api client-go site/ charts/
.PHONY: verify
verify: gomod-verify lint fmt-verify toc-verify manifests generate prepare-release-branch
	git --no-pager diff --exit-code $(PATHS_TO_VERIFY)
	if git ls-files --exclude-standard --others $(PATHS_TO_VERIFY) | grep -q . ; then exit 1; fi

##@ Build
.PHONY: build
build: manifests fmt vet ## Build manager binary.
	$(GO_BUILD_ENV) $(GO_CMD) build -ldflags="$(LD_FLAGS)" -o bin/manager cmd/main.go

.PHONY: run
run: manifests fmt vet ## Run a controller from your host.
	$(GO_CMD) run ./cmd/main.go

.PHONY: image-build
image-build:
	$(IMAGE_BUILD_CMD) -t $(IMG) \
		--platform=$(PLATFORMS) \
		--build-arg BASE_IMAGE=$(BASE_IMAGE) \
		--build-arg BUILDER_IMAGE=$(BUILDER_IMAGE) \
		--build-arg CGO_ENABLED=$(CGO_ENABLED) \
		--output=type=$(OUTPUT_TYPE) \
		$(PUSH) \
		$(IMAGE_BUILD_EXTRA_OPTS) ./

.PHONY: image-push
image-push: PUSH=--push
image-push: image-build

.PHONY: docker-buildx
docker-buildx: ## Build and push docker image for the manager for cross-platform support
	- $(CONTAINER_TOOL) buildx create --name project-v3-builder --use
	- $(MAKE) image-build PUSH=$(PUSH)
	- $(CONTAINER_TOOL) buildx rm project-v3-builder

##@ Deployment

ifndef ignore-not-found
  ignore-not-found = false
endif

clean-manifests = (cd config/manager && $(KUSTOMIZE) edit set image controller=us-central1-docker.pkg.dev/k8s-staging-images/lws/lws:$(RELEASE_BRANCH))

.PHONY: install
install: manifests kustomize ## Install CRDs into the K8s cluster specified in ~/.kube/config.
	$(KUSTOMIZE) build config/crd | $(KUBECTL) create -f -

.PHONY: uninstall
uninstall: manifests kustomize ## Uninstall CRDs from the K8s cluster specified in ~/.kube/config. Call with ignore-not-found=true to ignore resource not found errors during deletion.
	$(KUSTOMIZE) build config/crd | $(KUBECTL) delete --ignore-not-found=$(ignore-not-found) -f -

.PHONY: deploy
deploy: manifests kustomize ## Deploy controller to the K8s cluster specified in ~/.kube/config.
	cd config/manager && $(KUSTOMIZE) edit set image controller=${IMG}
	$(KUSTOMIZE) build config/default | $(KUBECTL) apply --server-side --force-conflicts -f -

.PHONY: undeploy
undeploy: ## Undeploy controller from the K8s cluster specified in ~/.kube/config. Call with ignore-not-found=true to ignore resource not found errors during deletion.
	$(KUSTOMIZE) build config/default | $(KUBECTL) delete --ignore-not-found=$(ignore-not-found) -f -

.PHONY: helm-chart-push
helm-chart-push: yq helm crds
	EXTRA_TAG="$(EXTRA_TAG)" GIT_TAG="$(GIT_TAG)" IMAGE_REGISTRY="$(IMAGE_REGISTRY)" HELM_CHART_REPO="$(HELM_CHART_REPO)" IMAGE_REPO="$(IMAGE_REPO)" HELM="$(HELM)" YQ="$(YQ)" ./hack/push-chart.sh

##@ Build Dependencies

## Location to install dependencies to
LOCALBIN ?= $(shell pwd)/bin
$(LOCALBIN):
	mkdir -p $(LOCALBIN)

## Tool Binaries
KUBECTL ?= kubectl
KUSTOMIZE ?= $(LOCALBIN)/kustomize
CONTROLLER_GEN ?= $(LOCALBIN)/controller-gen
ENVTEST ?= $(LOCALBIN)/setup-envtest

## Tool Versions
KUSTOMIZE_VERSION ?= v5.2.1
<<<<<<< HEAD
CONTROLLER_TOOLS_VERSION ?= v0.16.2
HELM_VERSION ?= v3.19.0
=======
CONTROLLER_TOOLS_VERSION ?= v0.17.2
HELM_VERSION ?= v3.17.1
>>>>>>> bcdf8513
# Use go.mod go version as a single source of truth of Ginkgo version.
GINKGO_VERSION ?= $(shell go list -m -f '{{.Version}}' github.com/onsi/ginkgo/v2)

.PHONY: kustomize
kustomize: $(KUSTOMIZE) ## Download kustomize locally if necessary. If wrong version is installed, it will be removed before downloading.
$(KUSTOMIZE): $(LOCALBIN)
	@if test -x $(LOCALBIN)/kustomize && ! $(LOCALBIN)/kustomize version | grep -q $(KUSTOMIZE_VERSION); then \
		echo "$(LOCALBIN)/kustomize version is not expected $(KUSTOMIZE_VERSION). Removing it before installing."; \
		rm -rf $(LOCALBIN)/kustomize; \
	fi
	test -s $(LOCALBIN)/kustomize || GOBIN=$(LOCALBIN) GO111MODULE=on $(GO_CMD) install sigs.k8s.io/kustomize/kustomize/v5@$(KUSTOMIZE_VERSION)

.PHONY: controller-gen
controller-gen: $(CONTROLLER_GEN) ## Download controller-gen locally if necessary. If wrong version is installed, it will be overwritten.
$(CONTROLLER_GEN): $(LOCALBIN)
	test -s $(LOCALBIN)/controller-gen && $(LOCALBIN)/controller-gen --version | grep -q $(CONTROLLER_TOOLS_VERSION) || \
	GOBIN=$(LOCALBIN) $(GO_CMD) install sigs.k8s.io/controller-tools/cmd/controller-gen@$(CONTROLLER_TOOLS_VERSION)

.PHONY: envtest
envtest: $(ENVTEST) ## Download envtest-setup locally if necessary.
$(ENVTEST): $(LOCALBIN)
	test -s $(LOCALBIN)/setup-envtest || GOBIN=$(LOCALBIN) $(GO_CMD) install sigs.k8s.io/controller-runtime/tools/setup-envtest@latest

GINKGO = $(shell pwd)/bin/ginkgo
.PHONY: ginkgo
ginkgo: ## Download ginkgo locally if necessary.
	test -s $(LOCALBIN)/ginkgo || \
	GOBIN=$(LOCALBIN) $(GO_CMD) install github.com/onsi/ginkgo/v2/ginkgo@$(GINKGO_VERSION)

GOTESTSUM = $(shell pwd)/bin/gotestsum
.PHONY: gotestsum
gotestsum: ## Download gotestsum locally if necessary.
	test -s $(LOCALBIN)/gotestsum || \
	GOBIN=$(LOCALBIN) $(GO_CMD) install gotest.tools/gotestsum@v1.8.2

# Use same code-generator version as k8s.io/api
CODEGEN_VERSION := $(shell $(GO_CMD) list -m -f '{{.Version}}' k8s.io/api)
CODEGEN = $(shell pwd)/bin/code-generator
CODEGEN_ROOT = $(shell $(GO_CMD) env GOMODCACHE)/k8s.io/code-generator@$(CODEGEN_VERSION)
.PHONY: code-generator
code-generator:
	@GOBIN=$(PROJECT_DIR)/bin GO111MODULE=on $(GO_CMD) install k8s.io/code-generator/cmd/client-gen@$(CODEGEN_VERSION)
	cp -f $(CODEGEN_ROOT)/generate-groups.sh $(PROJECT_DIR)/bin/
	cp -f $(CODEGEN_ROOT)/generate-internal-groups.sh $(PROJECT_DIR)/bin/
	cp -f $(CODEGEN_ROOT)/kube_codegen.sh $(PROJECT_DIR)/bin/

##@ Release
.PHONY: artifacts
artifacts: kustomize helm yq
	cd config/manager && $(KUSTOMIZE) edit set image controller=${IMG}
	if [ -d artifacts ]; then rm -rf artifacts; fi
	mkdir -p artifacts
	$(KUSTOMIZE) build config/default -o artifacts/manifests.yaml
	@$(call clean-manifests)
	# Update the image tag and policy
	$(YQ)  e  '.image.manager.repository = "$(IMAGE_REPO)" | .image.manager.tag = "$(GIT_TAG)" | .image.manager.pullPolicy = "IfNotPresent"' -i charts/lws/values.yaml
	# create the package. TODO: consider signing it
	$(HELM) package --version $(GIT_TAG) --app-version $(GIT_TAG) charts/lws -d artifacts/
	mv artifacts/lws-$(GIT_TAG).tgz artifacts/lws-chart-$(GIT_TAG).tgz
	# Revert the image changes
	$(YQ)  e  '.image.manager.repository = "$(IMAGE_REGISTRY)/$(IMAGE_NAME)" | .image.manager.tag = "main" | .image.manager.pullPolicy = "Always"' -i charts/lws/values.yaml


.PHONY: prepare-release-branch
prepare-release-branch: yq kustomize ## Prepare the release branch with the release version.
	$(SED) -r 's/v[0-9]+\.[0-9]+\.[0-9]+/$(RELEASE_VERSION)/g' -i README.md -i site/config.toml
	$(SED) -r 's/--version="v?[0-9]+\.[0-9]+\.[0-9]+/--version="$(CHART_VERSION)/g' -i charts/lws/README.md
	$(SED) -r 's/\bVERSION=(\s*)v?[0-9]+\.[0-9]+\.[0-9]+\b/VERSION=\1$(RELEASE_VERSION)/g' -i site/content/en/docs/installation/_index.md
	$(SED) -r 's/\bCHART_VERSION=(\s*)v?[0-9]+\.[0-9]+\.[0-9]+\b/CHART_VERSION=\1$(CHART_VERSION)/g' -i site/content/en/docs/installation/_index.md
	$(YQ) e '.appVersion = "$(RELEASE_VERSION)"' -i charts/lws/Chart.yaml
	@$(call clean-manifests)

.PHONY: prometheus
prometheus:
	$(KUBECTL) apply --server-side -k config/prometheus

.PHONY: toc-update
toc-update:
	./hack/update-toc.sh

.PHONY: toc-verify
toc-verify:
	./hack/verify-toc.sh

.PHONY: generate-apiref
generate-apiref: genref
	cd $(PROJECT_DIR)/hack/genref/ && $(GENREF) -o $(PROJECT_DIR)/site/content/en/docs/reference

HELM = $(PROJECT_DIR)/bin/helm
.PHONY: helm
helm: ## Download helm locally if necessary.
	GOBIN=$(PROJECT_DIR)/bin GO111MODULE=on $(GO_CMD) install helm.sh/helm/v3/cmd/helm@$(HELM_VERSION)

YQ = $(PROJECT_DIR)/bin/yq
.PHONY: yq
yq: ## Download yq locally if necessary.
	GOBIN=$(PROJECT_DIR)/bin GO111MODULE=on $(GO_CMD) install github.com/mikefarah/yq/v4@v4.45.1

crds: kustomize yq # update helm CRD files
	$(KUSTOMIZE) build config/default \
	| $(YQ) 'select(.kind == "CustomResourceDefinition")' \
	> charts/lws/templates/crds/leaderworkerset.x-k8s.io_leaderworkersets.yaml<|MERGE_RESOLUTION|>--- conflicted
+++ resolved
@@ -278,13 +278,8 @@
 
 ## Tool Versions
 KUSTOMIZE_VERSION ?= v5.2.1
-<<<<<<< HEAD
-CONTROLLER_TOOLS_VERSION ?= v0.16.2
+CONTROLLER_TOOLS_VERSION ?= v0.17.2
 HELM_VERSION ?= v3.19.0
-=======
-CONTROLLER_TOOLS_VERSION ?= v0.17.2
-HELM_VERSION ?= v3.17.1
->>>>>>> bcdf8513
 # Use go.mod go version as a single source of truth of Ginkgo version.
 GINKGO_VERSION ?= $(shell go list -m -f '{{.Version}}' github.com/onsi/ginkgo/v2)
 
